using Random
using LinearAlgebra
using StableRNGs
using TOML
using Quadmath  # for Float128 arithmetic

BLAS.set_num_threads(1)

using PowerModels
PowerModels.silence()
using PGLib

using JuMP
using Clarabel
using Ipopt
using Mosek, MosekTools

using HSL_jll
const LIB_COINHSL = HSL_jll.libhsl_path

using MathOptSymbolicAD

using OPFGenerator

const NAME2OPTIMIZER = Dict(
    "Clarabel128" => Clarabel.Optimizer{Float128},
    "Clarabel" => Clarabel.Optimizer{Float64},
    "Ipopt" => Ipopt.Optimizer,
    "Mosek" => Mosek.Optimizer,
)

# Helper function to use correct arithmetic
# The default `Float64` is over-ridden only for Clarabel
value_type(::Any) = Float64
value_type(::Type{Clarabel.Optimizer{T}}) where{T} = T
value_type(m::MOI.OptimizerWithAttributes) = value_type(m.optimizer_constructor)

function main(data, config)
    d = Dict{String,Any}()
    d["meta"] = deepcopy(config)

    # Keep track of initial data file
    d["data"] = data

    # Solve all OPF formulations
    for (dataset_name, opf_config) in config["OPF"]
        OPF = OPFGenerator.OPF2TYPE[opf_config["type"]]
        solver_config = get(opf_config, "solver", Dict())

        if solver_config["name"] == "Ipopt"
            # Make sure we provide an HSL path
            # The code below does not modify anything if the user provides an HSL path
            get!(solver_config, "attributes", Dict())
            get!(solver_config["attributes"], "hsllib", HSL_jll.libhsl_path)
        end

        solver = optimizer_with_attributes(NAME2OPTIMIZER[solver_config["name"]],
            get(solver_config, "attributes", Dict())...
        )
        build_kwargs = Dict(Symbol(k) => v for (k, v) in get(opf_config, "kwargs", Dict()))

        tbuild = @elapsed opf = OPFGenerator.build_opf(OPF, data, solver;
            T=value_type(solver.optimizer_constructor),
            build_kwargs...
        )

        # Solve OPF model
        set_silent(opf.model)
        OPFGenerator.solve!(opf)

        tsol = @elapsed res = OPFGenerator.extract_result(opf)
        res["time_build"] = tbuild
        res["time_extract"] = tsol
        h = OPFGenerator.json2h5(OPF, res)
        d[dataset_name] = h
    end

    # Done
    return d
end

if abspath(PROGRAM_FILE) == @__FILE__
    # Load config file
    config = TOML.parsefile(ARGS[1])
    # Parse seed range from CL arguments
    smin = parse(Int, ARGS[2])
    smax = parse(Int, ARGS[3])

    # Dummy run (for pre-compilation)
    data0 = make_basic_network(pglib("14_ieee"))
    opf_sampler0 = OPFGenerator.SimpleOPFSampler(data0, config["sampler"])
    rand(StableRNG(1), opf_sampler0)
    d0 = main(data0, config)

    # Load reference data and setup OPF sampler
    data = make_basic_network(pglib(config["ref"]))
    opf_sampler = OPFGenerator.SimpleOPFSampler(data, config["sampler"])

    # Data info
    N = length(data["bus"])
    E = length(data["branch"])
    L = length(data["load"])
    G = length(data["gen"])

    OPFs = sort(collect(keys(config["OPF"])))
    caseref = config["ref"]
    
    # Place-holder for results. 
    # For each OPF configutation, we keep a Vector of individual h5 outputs
    # These are concatenated at the end to create one H5 file per OPF configuration
    D = Dict{String,Any}()
    D["input"] = Dict{String,Any}(
        "meta" => Dict{String,Any}("seed" => Int[]),
        "data" => Dict{String,Any}(
            "pd" => Vector{Float64}[],
            "qd" => Vector{Float64}[],
            "br_status" => Vector{Bool}[],
        )
    )
    for dataset_name in OPFs
        D[dataset_name] = Dict{String,Any}(
            "meta" => Dict{String,Any}(),
            "primal" => Dict{String,Any}(),
            "dual" => Dict{String,Any}(),
        )
    end

    # Data generation
    @info "Generating instances for case $caseref\nSeed range: [$smin, $smax]\nDatasets: $OPFs"
    for s in smin:smax
        rng = StableRNG(s)
        tgen = @elapsed data_ = rand(rng, opf_sampler)
<<<<<<< HEAD
        OPFGenerator.add_e2elr_reserve_data!(data_, rng)
        tsolve = @elapsed d = main(data_, config)
        d["meta"]["seed"] = s

        if !no_json
            twrite = @elapsed save_json(joinpath(resdir_json, config["ref"] * "_s$s.json.gz"), d)
        else
            twrite = @elapsed OPFGenerator.add_datapoint!(D, d)
=======
        tsolve = @elapsed res = main(data_, config)
        res["meta"]["seed"] = s

        # Update input data
        push!(D["input"]["meta"]["seed"], s)
        push!(D["input"]["data"]["pd"], [data_["load"]["$l"]["pd"] for l in 1:L])
        push!(D["input"]["data"]["qd"], [data_["load"]["$l"]["qd"] for l in 1:L])
        push!(D["input"]["data"]["br_status"], [Bool(data_["branch"]["$e"]["br_status"]) for e in 1:E])

        # Add output results, one for each OPF dataset
        for dataset_name in OPFs
            h = res[dataset_name]
            d = D[dataset_name]
            for (k1, v1) in h
                for (k2, v2) in v1
                    get!(d[k1], k2, Vector{typeof(v2)}())
                    push!(d[k1][k2], v2)
                end
            end
>>>>>>> 95a38b12
        end
        @info "Seed $s" tgen tsolve
    end
    @info "All instances completed."

    # Tensorize everything in preparation for saving to disk
    D["input"]["meta"]["seed"] = OPFGenerator.tensorize(D["input"]["meta"]["seed"])
    for (k1, v1) in D["input"]["data"]
        D["input"]["data"][k1] = OPFGenerator.tensorize(v1)
    end
    for dataset_name in OPFs
        d = D[dataset_name]
        for (k1, v1) in d, (k2, v2) in v1
            d[k1][k2] = OPFGenerator.tensorize(v2)
        end
        # Track random seed in dataset meta info, to simplify for post-processing
        d["meta"]["seed"] = copy(D["input"]["meta"]["seed"])
    end

    # Save to disk in separate h5 files
    for (k, v) in D
        filepath = joinpath(config["export_dir"], "res_h5", "$(caseref)_$(k)_s$(smin)-s$(smax).h5")
        mkpath(dirname(filepath))
        th5write = @elapsed OPFGenerator.save_h5(filepath, v)
    end

    return nothing
end<|MERGE_RESOLUTION|>--- conflicted
+++ resolved
@@ -130,18 +130,9 @@
     for s in smin:smax
         rng = StableRNG(s)
         tgen = @elapsed data_ = rand(rng, opf_sampler)
-<<<<<<< HEAD
         OPFGenerator.add_e2elr_reserve_data!(data_, rng)
         tsolve = @elapsed d = main(data_, config)
         d["meta"]["seed"] = s
-
-        if !no_json
-            twrite = @elapsed save_json(joinpath(resdir_json, config["ref"] * "_s$s.json.gz"), d)
-        else
-            twrite = @elapsed OPFGenerator.add_datapoint!(D, d)
-=======
-        tsolve = @elapsed res = main(data_, config)
-        res["meta"]["seed"] = s
 
         # Update input data
         push!(D["input"]["meta"]["seed"], s)
@@ -159,7 +150,6 @@
                     push!(d[k1][k2], v2)
                 end
             end
->>>>>>> 95a38b12
         end
         @info "Seed $s" tgen tsolve
     end
